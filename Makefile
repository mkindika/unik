SOURCEDIR=.
SOURCES := $(shell find $(SOURCEDIR) -name '*.go')

define pull_container
	docker pull projectunik/$(1):$(shell jq '.["$(1)"]' containers/versions.json)
endef

define update_container_dependency
	cat containers/versions.json | jq .['"$(2)"'] -r
	$(eval BASE_VERSION=$(shell cat containers/versions.json | jq .['"$(2)"'] -r))
	echo $(BASE_VERSION)
	cd containers/$(1) && perl -pi -e 's/FROM projectunik\/(.*):.*/FROM projectunik\/$$1:$(BASE_VERSION)/g' Dockerfile$(3)
endef

define update_version_bindata
	go-bindata -pkg versiondata -o containers/container-versions.go containers/versions.json
endef

define update_container_version
	echo $(2) > tmpfile
	cat containers/versions.json | jq .['"$(1)"']=\"`cat tmpfile`\" > containers/versions.json
	rm tmpfile
	$(call update_version_bindata)
endef

define build_container
	$(eval BASE_CONTAINER=$(shell cd containers/$(1) && cat Dockerfile$(3) | grep FROM | perl -p -e 's/FROM projectunik\/(.*):.*/$$1/g'))
	echo $(BASE_CONTAINER)
	$(if $(findstring FROM,$(BASE_CONTAINER)),,$(call update_container_dependency,$(1),$(BASE_CONTAINER),$(3)))
	cd containers/$(1) && docker build -t projectunik/$(2):build -f Dockerfile$(3) .
	$(eval CONTAINER_TAG=$(shell echo 'docker inspect projectunik/$(2):build'))
	$(eval CONTAINER_TAG=$(shell echo '$(CONTAINER_TAG) | jq .[].Id' -r ))
	$(eval CONTAINER_TAG=$(shell echo '$(CONTAINER_TAG) | sed 's/sha256://g'' ))
	$(eval CONTAINER_TAG=$(shell echo '$(CONTAINER_TAG) | head -c 16' ))
	$(eval CONTAINER_TAG=$(shell echo '$$$$($(CONTAINER_TAG))' ))
	docker tag projectunik/$(2):build projectunik/$(2):$(CONTAINER_TAG)
	$(call update_container_version,$(2),$(CONTAINER_TAG))
	docker rmi projectunik/$(2):build
endef

define remove_container
	docker rmi -f projectunik/$(1):$(shell cat containers/versions.json  | jq '.["$(1)"]')
endef

all: pull ${SOURCES} binary

.PHONY: pull
.PHONY: containers
.PHONY: rump-debugger-qemu
.PHONY: compilers-includeos-cpp-common
.PHONY: compilers-includeos-cpp-hw
.PHONY: compilers-rump-base-common
.PHONY: compilers-rump-base-hw
.PHONY: compilers-rump-base-xen
.PHONY: compilers-rump-go-hw
.PHONY: compilers-rump-go-hw-no-stub
.PHONY: compilers-rump-go-xen
.PHONY: compilers-rump-nodejs-hw
.PHONY: compilers-rump-nodejs-hw-no-stub
.PHONY: compilers-rump-nodejs-xen
.PHONY: compilers-rump-python3-hw
.PHONY: compilers-rump-python3-hw-no-stub
.PHONY: compilers-rump-python3-xen
.PHONY: compilers-osv-java

.PHONY: compilers
.PHONY: boot-creator
.PHONY: image-creator
.PHONY: vsphere-client
.PHONY: qemu-util
.PHONY: utils

#pull containers
pull:
	echo "Pullling containers from docker hub"
	$(call pull_container,vsphere-client)
	$(call pull_container,boot-creator)
	$(call pull_container,qemu-util)
	#$(call pull_container,compilers-includeos-cpp-hw)
	$(call pull_container,compilers-osv-java)
	$(call pull_container,compilers-rump-go-hw)
	$(call pull_container,compilers-rump-go-hw-no-stub)
	$(call pull_container,compilers-rump-go-xen)
	$(call pull_container,compilers-rump-nodejs-hw)
	$(call pull_container,compilers-rump-nodejs-hw-no-stub)
	$(call pull_container,compilers-rump-nodejs-xen)
	$(call pull_container,compilers-rump-python3-hw)
	$(call pull_container,compilers-rump-python3-hw-no-stub)
	$(call pull_container,compilers-rump-python3-xen)
	$(call pull_container,compilers-rump-base-xen)
	$(call pull_container,compilers-rump-base-hw)
	$(call pull_container,rump-debugger-qemu)
	$(call pull_container,compilers-rump-base-common)
#------

#build containers from source
containers: compilers utils
	echo "Built containers from source"

#compilers
compilers: compilers-includeos-cpp-hw \
           compilers-rump-go-hw \
           compilers-rump-go-hw-no-stub \
           compilers-rump-go-xen \
           compilers-rump-nodejs-hw \
           compilers-rump-nodejs-hw-no-stub \
           compilers-rump-nodejs-xen \
           compilers-rump-python3-hw \
           compilers-rump-python3-hw-no-stub \
           compilers-rump-python3-xen \
           compilers-osv-java

<<<<<<< HEAD
=======
compilers-includeos-cpp-common:
	$(call build_container,compilers/includeos/cpp,$@,.common)

compilers-includeos-cpp-hw: compilers-includeos-cpp-common
	$(call build_container,compilers/includeos/cpp,$@,.hw)

>>>>>>> 0c3179bf
compilers-rump-base-common:
	$(call build_container,compilers/rump/base,$@,.common)

compilers-rump-base-hw: compilers-rump-base-common
	$(call build_container,compilers/rump/base,$@,.hw)

compilers-rump-base-xen: compilers-rump-base-common
	$(call build_container,compilers/rump/base,$@,.xen)

compilers-rump-go-hw: compilers-rump-base-hw
	$(call build_container,compilers/rump/go,$@,.hw)

rump-debugger-qemu: compilers-rump-base-hw
	$(call build_container,debuggers/rump/base,$@,.hw)

compilers-rump-go-hw-no-stub: compilers-rump-base-hw
	$(call build_container,compilers/rump/go,$@,.hw.no-stub)
	cd containers/compilers/rump/go && docker build -t projectunik/$@$(CONTAINERTAG) -f Dockerfile.hw.no-stub .

compilers-rump-go-xen: compilers-rump-base-xen
	$(call build_container,compilers/rump/go,$@,.xen)

compilers-rump-nodejs-hw: compilers-rump-base-hw
	$(call build_container,compilers/rump/nodejs,$@,.hw)

compilers-rump-nodejs-hw-no-stub: compilers-rump-base-hw
	$(call build_container,compilers/rump/nodejs,$@,.hw.no-stub)

compilers-rump-nodejs-xen: compilers-rump-base-xen
	$(call build_container,compilers/rump/nodejs,$@,.xen)

compilers-rump-python3-hw: compilers-rump-base-hw
	$(call build_container,compilers/rump/python3,$@,.hw)

compilers-rump-python3-hw-no-stub: compilers-rump-base-hw
	$(call build_container,compilers/rump/python3,$@,.hw.no-stub)

compilers-rump-python3-xen: compilers-rump-base-xen
	$(call build_container,compilers/rump/python3,$@,.xen)

compilers-osv-java:
	cd containers/compilers/osv/java-compiler/java-main-caller && mvn package
	cd containers/compilers/osv/java-compiler && GOOS=linux go build -tags container-binary
	$(call build_container,compilers/osv/java-compiler,$@,)
	cd containers/compilers/osv/java-compiler && rm java-compiler
	cd containers/compilers/osv/java-compiler/java-main-caller && rm -rf target

#utils
utils: boot-creator image-creator vsphere-client qemu-util

boot-creator:
	cd containers/utils/boot-creator && GO15VENDOREXPERIMENT=1 GOOS=linux go build -tags container-binary
	$(call build_container,utils/boot-creator,$@,)
	cd containers/utils/boot-creator && rm boot-creator

image-creator:
	cd containers/utils/image-creator && GO15VENDOREXPERIMENT=1 GOOS=linux go build -tags container-binary
	$(call build_container,utils/image-creator,$@,)
	cd containers/utils/image-creator && rm image-creator

vsphere-client: containers/utils/vsphere-client/vsphere-client.empty

VSPHERE_CLIENT_SOURCES := containers/utils/vsphere-client/Dockerfile containers/utils/vsphere-client/pom.xml  $(shell find containers/utils/vsphere-client/src/)
containers/utils/vsphere-client/vsphere-client.empty: $(VSPHERE_CLIENT_SOURCES)
	cd containers/utils/vsphere-client && mvn package
	$(call build_container,utils/vsphere-client,vsphere-client,)
	cd containers/utils/vsphere-client && rm -rf target
	touch containers/utils/vsphere-client/vsphere-client.empty

qemu-util:
	$(call build_container,utils/qemu-util,$@,)

#------

#binary

BINARY=unik

# don't override if provided already
ifeq (,$(TARGET_OS))
	UNAME:=$(shell uname)
	ifeq ($(UNAME),Linux)
		TARGET_OS:=linux
	else ifeq ($(UNAME),Darwin)
		TARGET_OS:=darwin
	endif
endif

binary: ${SOURCES}
ifeq (,$(TARGET_OS))
	echo "Unknown platform $(UNAME)"
	echo "Unknown platform $(TARGET_OS)"
	exit 1
endif
	echo Building for platform $(UNAME)
	docker build -t projectunik/$@ -f Dockerfile .
	mkdir -p ./_build
	docker run --rm -v $(shell pwd)/_build:/opt/build -e TARGET_OS=$(TARGET_OS) -e CONTAINERVER=$(CONTAINERVER) projectunik/$@
	#docker rmi -f projectunik/$@
	echo "Install finished! UniK binary can be found at $(shell pwd)/_build/unik"
#----

# local build - useful if you have development env setup. if not - use binary! (this can't depend on binary as binary depends on it via the Dockerfile)
localbuild: instance-listener/bindata/instance_listener_data.go containers/version-data.go ${SOURCES}
	GOOS=${TARGET_OS} go build -v .

containers/version-data.go: containers/versions.json
	$(call update_version_bindata)

instance-listener/bindata/instance_listener_data.go:
	go-bindata -pkg bindata -o instance-listener/bindata/instance_listener_data.go --ignore=instance-listener/bindata/ instance-listener/...

#clean up
.PHONY: uninstall remove-containers clean

uninstall:
	rm $(which ${BINARY})

remove-containers:
	-docker rmi -f projectunik/binary
	-$(call remove_container,vsphere-client)
	-rm -rf containers/utils/vsphere-client/vsphere-client.empty
	-$(call remove_container,image-creator)
	-$(call remove_container,boot-creator)
	-$(call remove_container,compilers-osv-java)
	-$(call remove_container,compilers-rump-go-xen)
	-$(call remove_container,compilers-rump-go-hw)
	-$(call remove_container,compilers-rump-go-hw-no-stub)
	-$(call remove_container,compilers-rump-nodejs-hw)
	-$(call remove_container,compilers-rump-nodejs-hw-no-stub)
	-$(call remove_container,compilers-rump-nodejs-xen)
	-$(call remove_container,compilers-rump-python3-hw)
	-$(call remove_container,compilers-rump-python3-hw-no-stub)
	-$(call remove_container,compilers-rump-python3-xen)
	-$(call remove_container,compilers-rump-base-xen)
	-$(call remove_container,compilers-rump-base-hw)
	-$(call remove_container,rump-debugger-qemu)
	-$(call remove_container,compilers-rump-base-common)

clean:
	rm -rf ./_build
#---<|MERGE_RESOLUTION|>--- conflicted
+++ resolved
@@ -110,15 +110,12 @@
            compilers-rump-python3-xen \
            compilers-osv-java
 
-<<<<<<< HEAD
-=======
 compilers-includeos-cpp-common:
 	$(call build_container,compilers/includeos/cpp,$@,.common)
 
 compilers-includeos-cpp-hw: compilers-includeos-cpp-common
 	$(call build_container,compilers/includeos/cpp,$@,.hw)
 
->>>>>>> 0c3179bf
 compilers-rump-base-common:
 	$(call build_container,compilers/rump/base,$@,.common)
 
