--- conflicted
+++ resolved
@@ -96,15 +96,7 @@
 
 cmdline: /java.so %s -cp /%s -jar /program.jar %s
 
-<<<<<<< HEAD
-#
-# List of files that are included in the generated image.
-#
-files:
-  /%s: %s`,
-=======
 rootfs: %s`,
->>>>>>> 5cf82663
 			*runtimeArgs,
 			filepath.Base(artifactFile),
 			argsStr,
