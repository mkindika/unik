package daemon

import (
	"encoding/json"
	"fmt"
	"io"
	"io/ioutil"
	"net/http"
	"os"
	"sort"
	"strconv"
	"strings"
	"time"

	"os/exec"
	"path/filepath"
	"runtime"

	"github.com/Sirupsen/logrus"
	"github.com/docker/docker/pkg/ioutils"
	"github.com/emc-advanced-dev/pkg/errors"
	"github.com/emc-advanced-dev/unik/pkg/compilers"
	"github.com/emc-advanced-dev/unik/pkg/compilers/includeos"
	"github.com/emc-advanced-dev/unik/pkg/compilers/osv"
	"github.com/emc-advanced-dev/unik/pkg/compilers/rump"
	"github.com/emc-advanced-dev/unik/pkg/config"
	unikos "github.com/emc-advanced-dev/unik/pkg/os"
	"github.com/emc-advanced-dev/unik/pkg/providers"
	"github.com/emc-advanced-dev/unik/pkg/providers/aws"
	"github.com/emc-advanced-dev/unik/pkg/providers/photon"
	"github.com/emc-advanced-dev/unik/pkg/providers/qemu"
	"github.com/emc-advanced-dev/unik/pkg/providers/virtualbox"
	"github.com/emc-advanced-dev/unik/pkg/providers/vsphere"
	"github.com/emc-advanced-dev/unik/pkg/providers/xen"
	"github.com/emc-advanced-dev/unik/pkg/state"
	"github.com/emc-advanced-dev/unik/pkg/types"
	"github.com/emc-advanced-dev/unik/pkg/util"
	"github.com/go-martini/martini"
	"github.com/layer-x/layerx-commons/lxmartini"
)

type UnikDaemon struct {
	server    *martini.ClassicMartini
	providers providers.Providers `json:"providers"`
	compilers map[string]compilers.Compiler
}

const (
	//available providers
	aws_provider        = "aws"
	vsphere_provider    = "vsphere"
	virtualbox_provider = "virtualbox"
	qemu_provider       = "qemu"
<<<<<<< HEAD
	photon_provider     = "photon"
=======
	xen_provider        = "xen"
>>>>>>> 5af4ef23
)

func NewUnikDaemon(config config.DaemonConfig) (*UnikDaemon, error) {
	if err := util.InitContainers(); err != nil {
		return nil, errors.New("initializing containers", err)
	}

	if runtime.GOOS == "darwin" {
		tmpDir := filepath.Join(os.Getenv("HOME"), ".unik", "tmp")
		os.Setenv("TMPDIR", tmpDir)
		os.MkdirAll(tmpDir, 0755)
	}
	_providers := make(providers.Providers)
	_compilers := make(map[string]compilers.Compiler)

	for _, awsConfig := range config.Providers.Aws {
		logrus.Infof("Bootstrapping provider %s with config %v", aws_provider, awsConfig)
		p := aws.NewAwsProvier(awsConfig)
		s, err := state.BasicStateFromFile(aws.AwsStateFile())
		if err != nil {
			logrus.WithError(err).Warnf("failed to read aws state file at %s, creating blank aws state", aws.AwsStateFile())
			s = state.NewBasicState(aws.AwsStateFile())
		}
		p = p.WithState(s)
		_providers[aws_provider] = p
		break
	}
	for _, vsphereConfig := range config.Providers.Vsphere {
		logrus.Infof("Bootstrapping provider %s with config %v", vsphere_provider, vsphereConfig)
		p, err := vsphere.NewVsphereProvier(vsphereConfig)
		if err != nil {
			return nil, errors.New("initializing vsphere provider", err)
		}
		s, err := state.BasicStateFromFile(vsphere.VsphereStateFile())
		if err != nil {
			logrus.WithError(err).Warnf("failed to read vsphere state file at %s, creating blank vsphere state", vsphere.VsphereStateFile())
			s = state.NewBasicState(vsphere.VsphereStateFile())
		}
		p = p.WithState(s)
		_providers[vsphere_provider] = p
		break
	}
	for _, virtualboxConfig := range config.Providers.Virtualbox {
		logrus.Infof("Bootstrapping provider %s with config %v", virtualbox_provider, virtualboxConfig)
		p, err := virtualbox.NewVirtualboxProvider(virtualboxConfig)
		if err != nil {
			return nil, errors.New("initializing virtualbox provider", err)
		}
		s, err := state.BasicStateFromFile(virtualbox.VirtualboxStateFile())
		if err != nil {
			logrus.WithError(err).Warnf("failed to read virtualbox state file at %s, creating blank virtualbox state", virtualbox.VirtualboxStateFile())
			s = state.NewBasicState(virtualbox.VirtualboxStateFile())
		}
		p = p.WithState(s)
		_providers[virtualbox_provider] = p
		break
	}

	for _, qemuConfig := range config.Providers.Qemu {
		logrus.Infof("Bootstrapping provider %s with config %v", qemu_provider, qemuConfig)
		p, err := qemu.NewQemuProvider(qemuConfig)
		if err != nil {
			return nil, errors.New("initializing qemu provider", err)
		}
		s, err := state.BasicStateFromFile(qemu.QemuStateFile())
		if err != nil {
			logrus.WithError(err).Warnf("failed to read qemu state file at %s, creating blank qemu state", qemu.QemuStateFile())
			s = state.NewBasicState(qemu.QemuStateFile())
		}
		p = p.WithState(s)
		_providers[qemu_provider] = p
		break
	}

<<<<<<< HEAD
	for _, photonConfig := range config.Providers.Photon {
		logrus.Infof("Bootstrapping provider %s with config %v", photon_provider, photonConfig)
		p, err := photon.NewPhotonProvider(photonConfig)
		if err != nil {
			return nil, errors.New("initializing photon provider", err)
		}
		s, err := state.BasicStateFromFile(photon.PhotonStateFile())
		if err != nil {
			logrus.WithError(err).Warnf("failed to read photon state file at %s, creating blank photon state", photon.PhotonStateFile())
			s = state.NewBasicState(photon.PhotonStateFile())
		}
		p = p.WithState(s)
		_providers[photon_provider] = p
		break
	}

	_compilers[compilers.RUMP_GO_PHOTON] = &rump.RumpGoCompiler{
		RumCompilerBase: rump.RumCompilerBase{
			DockerImage: "compilers-rump-go-hw",
			CreateImage: rump.CreateImageVmware,
		},
	}

	_compilers[compilers.RUMP_GO_AWS] = &rump.RumpGoCompiler{
=======
	for _, xenConfig := range config.Providers.Xen {
		logrus.Infof("Bootstrapping provider %s with config %v", xen_provider, xenConfig)
		p, err := xen.NewXenProvider(xenConfig)
		if err != nil {
			return nil, errors.New("initializing qemu provider", err)
		}
		s, err := state.BasicStateFromFile(xen.XenStateFile())
		if err != nil {
			logrus.WithError(err).Warnf("failed to read xen state file at %s, creating blank state", xen.XenStateFile())
			s = state.NewBasicState(xen.XenStateFile())
		}
		p = p.WithState(s)
		_providers[xen_provider] = p
		break
	}

	_compilers[compilers.RUMP_GO_XEN] = &rump.RumpGoCompiler{
>>>>>>> 5af4ef23
		RumCompilerBase: rump.RumCompilerBase{
			DockerImage: "compilers-rump-go-xen",
			CreateImage: rump.CreateImageXen,
		},
	}
	_compilers[compilers.RUMP_GO_VMWARE] = &rump.RumpGoCompiler{
		RumCompilerBase: rump.RumCompilerBase{

			DockerImage: "compilers-rump-go-hw",
			CreateImage: rump.CreateImageVmware,
		},
	}
	_compilers[compilers.RUMP_GO_VIRTUALBOX] = &rump.RumpGoCompiler{
		RumCompilerBase: rump.RumCompilerBase{

			DockerImage: "compilers-rump-go-hw",
			CreateImage: rump.CreateImageVirtualBox,
		},
	}
	_compilers[compilers.RUMP_GO_QEMU] = &rump.RumpGoCompiler{
		RumCompilerBase: rump.RumCompilerBase{
			DockerImage: "compilers-rump-go-hw-no-stub",
			CreateImage: rump.CreateImageQemu,
		},
	}

	_compilers[compilers.INCLUDEOS_CPP_QEMU] = &includeos.IncludeosQemuCompiler{}
	_compilers[compilers.INCLUDEOS_CPP_VIRTUALBOX] = &includeos.IncludeosVirtualboxCompiler{}

	_compilers[compilers.RUMP_NODEJS_XEN] = &rump.RumpScriptCompiler{
		RumCompilerBase: rump.RumCompilerBase{
			DockerImage: "compilers-rump-nodejs-xen",
			CreateImage: rump.CreateImageXen,
		},
		BootstrapType: rump.BootstrapTypeEC2,
		RunScriptArgs: "/bootpart/node-wrapper.js",
	}
	_compilers[compilers.RUMP_NODEJS_VIRTUALBOX] = &rump.RumpScriptCompiler{
		RumCompilerBase: rump.RumCompilerBase{
			DockerImage: "compilers-rump-nodejs-hw",
			CreateImage: rump.CreateImageVirtualBox,
		},
		BootstrapType: rump.BootstrapTypeUDP,
		RunScriptArgs: "/bootpart/node-wrapper.js",
	}
	_compilers[compilers.RUMP_NODEJS_VMWARE] = &rump.RumpScriptCompiler{
		RumCompilerBase: rump.RumCompilerBase{
			DockerImage: "compilers-rump-nodejs-hw",
			CreateImage: rump.CreateImageVmware,
		},
		BootstrapType: rump.BootstrapTypeUDP,
		RunScriptArgs: "/bootpart/node-wrapper.js",
	}
	_compilers[compilers.RUMP_NODEJS_QEMU] = &rump.RumpScriptCompiler{
		RumCompilerBase: rump.RumCompilerBase{
			DockerImage: "compilers-rump-nodejs-hw-no-stub",
			CreateImage: rump.CreateImageQemu,
		},
		RunScriptArgs: "/bootpart/node-wrapper.js",
	}

	_compilers[compilers.RUMP_PYTHON_XEN] = rump.NewRumpPythonCompiler("compilers-rump-python3-xen", rump.CreateImageXenAddStub, rump.BootstrapTypeEC2)
	_compilers[compilers.RUMP_PYTHON_VIRTUALBOX] = rump.NewRumpPythonCompiler("compilers-rump-python3-hw", rump.CreateImageVirtualBoxAddStub, rump.BootstrapTypeUDP)
	_compilers[compilers.RUMP_PYTHON_VMWARE] = rump.NewRumpPythonCompiler("compilers-rump-python3-hw", rump.CreateImageVmwareAddStub, rump.BootstrapTypeUDP)
	_compilers[compilers.RUMP_PYTHON_QEMU] = rump.NewRumpPythonCompiler("compilers-rump-python3-hw-no-stub", rump.CreateImageQemu, rump.BootstrapTypeUDP)

	_compilers[compilers.OSV_JAVA_XEN] = &osv.OsvAwsCompiler{
		OSvCompilerBase: osv.OSvCompilerBase{
			CreateImage: osv.CreateImageJava,
		},
	}
	_compilers[compilers.OSV_JAVA_VIRTUALBOX] = &osv.OsvVirtualboxCompiler{
		OSvCompilerBase: osv.OSvCompilerBase{
			CreateImage: osv.CreateImageJava,
		},
	}
	_compilers[compilers.OSV_JAVA_VMAWRE] = &osv.OsvVmwareCompiler{
		OSvCompilerBase: osv.OSvCompilerBase{
			CreateImage: osv.CreateImageJava,
		},
	}

	d := &UnikDaemon{
		server:    lxmartini.QuietMartini(),
		providers: _providers,
		compilers: _compilers,
	}

	d.addEndpoints()

	return d, nil
}

func (d *UnikDaemon) Run(port int) {
	d.server.RunOnAddr(fmt.Sprintf(":%v", port))
}

func (d *UnikDaemon) Stop() error {
	return d.server.Close()
}

func (d *UnikDaemon) addEndpoints() {
	handle := func(res http.ResponseWriter, req *http.Request, action func() (interface{}, int, error)) {
		jsonObject, statusCode, err := action()
		res.WriteHeader(statusCode)
		if err != nil {
			if err := respond(res, err); err != nil {
				logrus.WithError(err).Errorf("failed to reply to http request")
			}
			logrus.WithError(err).Errorf("error handling request")
			return
		}
		if jsonObject != nil {
			if err := respond(res, jsonObject); err != nil {
				logrus.WithError(err).Errorf("failed to reply to http request")
			}
			logrus.WithField("result", jsonObject).Debugf("request finished")
		}
	}

	//images
	d.server.Get("/images", func(res http.ResponseWriter, req *http.Request) {
		handle(res, req, func() (interface{}, int, error) {
			allImages := []*types.Image{}
			for _, provider := range d.providers {
				images, err := provider.ListImages()
				if err != nil {
					return nil, http.StatusInternalServerError, errors.New("could not get image list", err)
				}
				allImages = append(allImages, images...)
			}
			logrus.WithFields(logrus.Fields{
				"images": allImages,
			}).Debugf("Listing all images")
			return allImages, http.StatusOK, nil
		})
	})
	d.server.Get("/images/:image_name", func(res http.ResponseWriter, req *http.Request, params martini.Params) {
		handle(res, req, func() (interface{}, int, error) {
			imageName := params["image_name"]
			provider, err := d.providers.ProviderForImage(imageName)
			if err != nil {
				return nil, http.StatusInternalServerError, err
			}
			image, err := provider.GetImage(imageName)
			if err != nil {
				return nil, http.StatusInternalServerError, err
			}
			return image, http.StatusOK, nil
		})
	})
	d.server.Post("/images/:name/create", func(res http.ResponseWriter, req *http.Request, params martini.Params) {
		handle(res, req, func() (interface{}, int, error) {
			name := params["name"]
			if name == "" {
				return nil, http.StatusBadRequest, errors.New("image must be named", nil)
			}
			err := req.ParseMultipartForm(0)
			if err != nil {
				return nil, http.StatusInternalServerError, err
			}
			logrus.WithFields(logrus.Fields{
				"req": req,
			}).Debugf("parsing multipart form")
			logrus.WithFields(logrus.Fields{
				"form": req.Form,
			}).Debugf("parsing form file marked 'tarfile'")
			sourceTar, _, err := req.FormFile("tarfile")
			if err != nil {
				return nil, http.StatusBadRequest, errors.New("parsing form file marked 'tarfile", err)
			}
			defer sourceTar.Close()
			sourcesDir, err := ioutil.TempDir("", "unpacked.sources.dir.")
			if err != nil {
				return nil, http.StatusInternalServerError, errors.New("creating tmp dir for src files", err)
			}
			defer os.RemoveAll(sourcesDir)
			logrus.Debugf("extracting uploaded files to " + sourcesDir)
			if err := unikos.ExtractTar(sourceTar, sourcesDir); err != nil {
				return nil, http.StatusInternalServerError, errors.New("extracting sources", err)
			}
			forceStr := req.FormValue("force")
			var force bool
			if strings.ToLower(forceStr) == "true" {
				force = true
			}
			compilerType := req.FormValue("compiler")
			args := req.FormValue("args")
			providerType := req.FormValue("provider")
			if _, ok := d.providers[providerType]; !ok {
				return nil, http.StatusBadRequest, errors.New(providerType+" is not a known provider. Available: "+strings.Join(d.providers.Keys(), "|"), nil)
			}

			compilerSupported := false
			for _, supportedCompiler := range d.providers[providerType].GetConfig().SupportedCompilers {
				if supportedCompiler == compilerType {
					compilerSupported = true
				}
			}

			if !compilerSupported {
				return nil, http.StatusBadRequest, errors.New("provider "+providerType+" does not support compiler "+compilerType+"; supported compilers: "+strings.Join(d.providers[providerType].GetConfig().SupportedCompilers, "|"), nil)
			}

			compiler, ok := d.compilers[compilerType]
			if !ok {
				return nil, http.StatusBadRequest, errors.New("unikernel type "+compilerType+" not available for "+providerType+"infrastructure", nil)
			}
			mntStr := req.FormValue("mounts")

			var mountPoints []string
			if len(mntStr) > 0 {
				mountPoints = strings.Split(mntStr, ",")
			}

			noCleanupStr := req.FormValue("no_cleanup")
			var noCleanup bool
			if strings.ToLower(noCleanupStr) == "true" {
				noCleanup = true
			}

			logrus.WithFields(logrus.Fields{
				"force":        force,
				"mount-points": mountPoints,
				"name":         name,
				"args":         args,
				"compiler":     compilerType,
				"provider":     providerType,
				"noCleanup":    noCleanup,
			}).Debugf("compiling raw image")

			compileParams := types.CompileImageParams{
				SourcesDir: sourcesDir,
				Args:       args,
				MntPoints:  mountPoints,
				NoCleanup:  noCleanup,
			}

			rawImage, err := compiler.CompileRawImage(compileParams)
			if err != nil {
				return nil, http.StatusInternalServerError, errors.New("failed to compile raw image", err)
			}
			logrus.Debugf("raw image compiled and saved to " + rawImage.LocalImagePath)

			if !noCleanup {
				defer os.Remove(rawImage.LocalImagePath)
			}

			stageParams := types.StageImageParams{
				Name:      name,
				RawImage:  rawImage,
				Force:     force,
				NoCleanup: noCleanup,
			}

			image, err := d.providers[providerType].Stage(stageParams)
			if err != nil {
				return nil, http.StatusInternalServerError, errors.New("failed staging image", err)
			}
			return image, http.StatusCreated, nil
		})
	})
	d.server.Delete("/images/:image_name", func(res http.ResponseWriter, req *http.Request, params martini.Params) {
		handle(res, req, func() (interface{}, int, error) {
			imageName := params["image_name"]
			if imageName == "" {
				logrus.WithFields(logrus.Fields{
					"request": fmt.Sprintf("%v", req),
				}).Errorf("image must be named")
				return nil, http.StatusBadRequest, errors.New("image must be named", nil)
			}
			logrus.WithFields(logrus.Fields{
				"request": req,
			}).Infof("deleting instance " + imageName)
			forceStr := req.URL.Query().Get("force")
			force := false
			if strings.ToLower(forceStr) == "true" {
				force = true
			}
			provider, err := d.providers.ProviderForImage(imageName)
			if err != nil {
				return nil, http.StatusInternalServerError, err
			}
			err = provider.DeleteImage(imageName, force)
			if err != nil {
				return nil, http.StatusInternalServerError, err
			}
			return nil, http.StatusNoContent, nil
		})
	})

	//Instances
	d.server.Get("/instances", func(res http.ResponseWriter, req *http.Request) {
		handle(res, req, func() (interface{}, int, error) {
			allInstances := []*types.Instance{}
			for _, provider := range d.providers {
				instances, err := provider.ListInstances()
				if err != nil {
					return nil, http.StatusInternalServerError, errors.New("could not get instance list", err)
				}
				allInstances = append(allInstances, instances...)
			}
			logrus.WithFields(logrus.Fields{
				"instances": allInstances,
			}).Debugf("Listing all instances")
			return allInstances, http.StatusOK, nil
		})
	})
	d.server.Get("/instances/:instance_id", func(res http.ResponseWriter, req *http.Request, params martini.Params) {
		handle(res, req, func() (interface{}, int, error) {
			instanceId := params["instance_id"]
			provider, err := d.providers.ProviderForInstance(instanceId)
			if err != nil {
				return nil, http.StatusInternalServerError, err
			}
			instance, err := provider.GetInstance(instanceId)
			if err != nil {
				return nil, http.StatusInternalServerError, err
			}
			return instance, http.StatusOK, nil
		})
	})
	d.server.Delete("/instances/:instance_id", func(res http.ResponseWriter, req *http.Request, params martini.Params) {
		handle(res, req, func() (interface{}, int, error) {
			instanceId := params["instance_id"]
			logrus.WithFields(logrus.Fields{
				"request": req,
			}).Infof("deleting instance " + instanceId)
			provider, err := d.providers.ProviderForInstance(instanceId)
			if err != nil {
				return nil, http.StatusInternalServerError, err
			}
			forceStr := req.URL.Query().Get("force")
			force := false
			if strings.ToLower(forceStr) == "true" {
				force = true
			}
			err = provider.DeleteInstance(instanceId, force)
			if err != nil {
				return nil, http.StatusInternalServerError, err
			}
			return nil, http.StatusNoContent, nil
		})
	})
	d.server.Get("/instances/:instance_id/logs", func(res http.ResponseWriter, req *http.Request, params martini.Params) {
		handle(res, req, func() (interface{}, int, error) {
			instanceId := params["instance_id"]
			follow := req.URL.Query().Get("follow")
			res.Write([]byte("getting logs for " + instanceId + "...\n"))
			provider, err := d.providers.ProviderForInstance(instanceId)
			if err != nil {
				return nil, http.StatusInternalServerError, err
			}
			if strings.ToLower(follow) == "true" {
				if f, ok := res.(http.Flusher); ok {
					f.Flush()
				} else {
					return nil, http.StatusInternalServerError, errors.New("not a flusher", nil)
				}

				deleteOnDisconnect := req.URL.Query().Get("delete")
				if strings.ToLower(deleteOnDisconnect) == "true" {
					logrus.Warnf("INSTANCE %v WILL BE TERMINTED ON CLIENT DISCONNECT!", instanceId)
					defer provider.DeleteInstance(instanceId, true)
				}

				output := ioutils.NewWriteFlusher(res)
				logFn := func() (string, error) {
					return provider.GetInstanceLogs(instanceId)
				}
				if err := streamOutput(logFn, output); err != nil {
					logrus.WithError(err).WithFields(logrus.Fields{
						"instanceId": instanceId,
					}).Warnf("streaming logs stopped")
					return nil, http.StatusInternalServerError, err
				}
				return nil, 0, nil
			}
			logs, err := provider.GetInstanceLogs(instanceId)
			if err != nil {
				return nil, http.StatusInternalServerError, errors.New("failed to perform get logs request", err)
			}
			return logs, http.StatusOK, nil
		})
	})
	d.server.Post("/instances/run", func(res http.ResponseWriter, req *http.Request, params martini.Params) {
		handle(res, req, func() (interface{}, int, error) {
			body, err := ioutil.ReadAll(req.Body)
			if err != nil {
				return nil, http.StatusBadRequest, errors.New("could not read request body", err)
			}
			var runInstanceRequest RunInstanceRequest
			if err := json.Unmarshal(body, &runInstanceRequest); err != nil {
				return nil, http.StatusBadRequest, errors.New("failed to parse request json", err)
			}

			logrus.WithFields(logrus.Fields{
				"request": runInstanceRequest,
			}).Debugf("recieved run request")

			if runInstanceRequest.ImageName == "" {
				return nil, http.StatusBadRequest, errors.New("image must be named", nil)
			}

			provider, err := d.providers.ProviderForImage(runInstanceRequest.ImageName)
			if err != nil {
				return nil, http.StatusBadRequest, err
			}

			params := types.RunInstanceParams{
				Name:                 runInstanceRequest.InstanceName,
				ImageId:              runInstanceRequest.ImageName,
				MntPointsToVolumeIds: runInstanceRequest.Mounts,
				Env:                  runInstanceRequest.Env,
				InstanceMemory:       runInstanceRequest.MemoryMb,
				NoCleanup:            runInstanceRequest.NoCleanup,
				DebugMode:            runInstanceRequest.DebugMode,
			}

			instance, err := provider.RunInstance(params)
			if err != nil {
				return nil, http.StatusInternalServerError, err
			}
			cmd := exec.Command("foo")
			cmd.Stdin = req.Body
			return instance, http.StatusCreated, nil
		})
	})
	d.server.Post("/instances/:instance_id/start", func(res http.ResponseWriter, req *http.Request, params martini.Params) {
		handle(res, req, func() (interface{}, int, error) {
			instanceId := params["instance_id"]
			logrus.WithFields(logrus.Fields{
				"request": req,
			}).Infof("starting instance " + instanceId)
			provider, err := d.providers.ProviderForInstance(instanceId)
			if err != nil {
				return nil, http.StatusInternalServerError, err
			}
			err = provider.StartInstance(instanceId)
			if err != nil {
				return nil, http.StatusInternalServerError, errors.New("could not start instance "+instanceId, err)
			}
			return nil, http.StatusOK, nil
		})
	})
	d.server.Post("/instances/:instance_id/stop", func(res http.ResponseWriter, req *http.Request, params martini.Params) {
		handle(res, req, func() (interface{}, int, error) {
			instanceId := params["instance_id"]
			logrus.WithFields(logrus.Fields{
				"request": req,
			}).Infof("stopping instance " + instanceId)
			provider, err := d.providers.ProviderForInstance(instanceId)
			if err != nil {
				return nil, http.StatusInternalServerError, err
			}
			err = provider.StopInstance(instanceId)
			if err != nil {
				return nil, http.StatusInternalServerError, errors.New("could not stop instance "+instanceId, err)
			}
			return nil, http.StatusOK, nil
		})
	})

	//Volumes
	d.server.Get("/volumes", func(res http.ResponseWriter, req *http.Request) {
		handle(res, req, func() (interface{}, int, error) {
			logrus.Debugf("listing volumes started")
			allVolumes := []*types.Volume{}
			for _, provider := range d.providers {
				volumes, err := provider.ListVolumes()
				if err != nil {
					return nil, http.StatusInternalServerError, errors.New("could not retrieve volumes", err)
				}
				allVolumes = append(allVolumes, volumes...)
			}
			logrus.WithFields(logrus.Fields{
				"volumes": allVolumes,
			}).Infof("volumes")
			return allVolumes, http.StatusOK, nil
		})
	})
	d.server.Get("/volumes/:volume_name", func(res http.ResponseWriter, req *http.Request, params martini.Params) {
		handle(res, req, func() (interface{}, int, error) {
			volumeName := params["volume_name"]
			provider, err := d.providers.ProviderForVolume(volumeName)
			if err != nil {
				return nil, http.StatusInternalServerError, err
			}
			volume, err := provider.GetVolume(volumeName)
			if err != nil {
				return nil, http.StatusInternalServerError, errors.New("could not get volume", err)
			}
			logrus.WithFields(logrus.Fields{
				"volume": volume,
			}).Infof("volume retrieved")
			return volume, http.StatusOK, nil
		})
	})
	d.server.Post("/volumes/:volume_name", func(res http.ResponseWriter, req *http.Request, params martini.Params) {
		handle(res, req, func() (interface{}, int, error) {
			volumeName := params["volume_name"]
			var imagePath string
			var provider providers.Provider
			var noCleanup bool
			logrus.WithField("req", req).Info("received request to create volume")
			if strings.Contains(req.Header.Get("Content-type"), "multipart/form-data") {
				logrus.Info("received request with form-data")
				err := req.ParseMultipartForm(0)
				if err != nil {
					return nil, http.StatusInternalServerError, err
				}
				logrus.WithFields(logrus.Fields{
					"req": req,
				}).Debugf("parsing multipart form")
				dataTar, header, err := req.FormFile("tarfile")
				if err != nil {
					return nil, http.StatusInternalServerError, errors.New("failed to retrieve form-data for tarfe", err)
				}
				defer dataTar.Close()
				providerType := req.FormValue("provider")
				if _, ok := d.providers[providerType]; !ok {
					return nil, http.StatusBadRequest, errors.New(providerType+" is not a known provider. Available: "+strings.Join(d.providers.Keys(), "|"), nil)
				}
				provider = d.providers[providerType]

				logrus.WithFields(logrus.Fields{
					"form": req.Form,
				}).Debugf("seeking form file marked 'tarfile'")
				logrus.WithFields(logrus.Fields{
					"tarred-data": header.Filename,
					"name":        volumeName,
					"provider":    providerType,
				}).Debugf("creating volume started")

				sizeStr := req.URL.Query().Get("size")
				if sizeStr == "" {
					sizeStr = "0"
				}
				size, err := strconv.Atoi(sizeStr)
				if err != nil {
					return nil, http.StatusBadRequest, errors.New("could not parse given size", err)
				}
				imagePath, err = util.BuildRawDataImage(dataTar, unikos.MegaBytes(size), provider.GetConfig().UsePartitionTables)
				if err != nil {
					return nil, http.StatusInternalServerError, errors.New("creating raw volume image", err)
				}

				noCleanupStr := req.FormValue("no_cleanup")
				if strings.ToLower(noCleanupStr) == "true" {
					noCleanup = true
				}
			} else {
				logrus.Info("received request for empty volume")
				sizeStr := req.URL.Query().Get("size")
				size, err := strconv.Atoi(sizeStr)
				if err != nil {
					return nil, http.StatusBadRequest, errors.New("could not parse given size", err)
				}
				logrus.WithFields(logrus.Fields{
					"size": size,
					"name": volumeName,
				}).Debugf("creating empty volume started")
				imagePath, err = util.BuildEmptyDataVolume(unikos.MegaBytes(size))
				if err != nil {
					return nil, http.StatusInternalServerError, errors.New("failed building raw image", err)
				}
				providerType := req.URL.Query().Get("provider")
				if _, ok := d.providers[providerType]; !ok {
					return nil, http.StatusBadRequest, errors.New(providerType+" is not a known provider. Available: "+strings.Join(d.providers.Keys(), "|"), nil)
				}
				provider = d.providers[providerType]
				logrus.WithFields(logrus.Fields{
					"image": imagePath,
				}).Infof("raw image created")

				noCleanupStr := req.URL.Query().Get("no_cleanup")
				if strings.ToLower(noCleanupStr) == "true" {
					noCleanup = true
				}
			}

			if !noCleanup {
				defer os.RemoveAll(imagePath)
			}

			params := types.CreateVolumeParams{
				Name:      volumeName,
				ImagePath: imagePath,
				NoCleanup: noCleanup,
			}

			volume, err := provider.CreateVolume(params)
			if err != nil {
				return nil, http.StatusInternalServerError, errors.New("could not create volume", err)
			}
			logrus.WithFields(logrus.Fields{
				"volume": volume,
			}).Infof("volume created")
			return volume, http.StatusCreated, nil
		})
	})
	d.server.Delete("/volumes/:volume_name", func(res http.ResponseWriter, req *http.Request, params martini.Params) {
		handle(res, req, func() (interface{}, int, error) {
			volumeName := params["volume_name"]
			provider, err := d.providers.ProviderForVolume(volumeName)
			if err != nil {
				return nil, http.StatusInternalServerError, err
			}
			forceStr := req.URL.Query().Get("force")
			force := false
			if strings.ToLower(forceStr) == "true" {
				force = true
			}

			logrus.WithFields(logrus.Fields{
				"force": force, "name": volumeName,
			}).Debugf("deleting volume started")
			err = provider.DeleteVolume(volumeName, force)
			if err != nil {
				return nil, http.StatusInternalServerError, errors.New("could not delete volume", err)
			}
			logrus.WithFields(logrus.Fields{
				"volume": volumeName,
			}).Infof("volume deleted")
			return nil, http.StatusNoContent, nil
		})
	})
	d.server.Post("/volumes/:volume_name/attach/:instance_id", func(res http.ResponseWriter, req *http.Request, params martini.Params) {
		handle(res, req, func() (interface{}, int, error) {
			volumeName := params["volume_name"]
			provider, err := d.providers.ProviderForVolume(volumeName)
			if err != nil {
				return nil, http.StatusInternalServerError, err
			}
			instanceId := params["instance_id"]
			mount := req.URL.Query().Get("mount")
			if mount == "" {
				return nil, http.StatusBadRequest, errors.New("must provide a mount point in URL query", nil)
			}
			logrus.WithFields(logrus.Fields{
				"instance": instanceId,
				"volume":   volumeName,
				"mount":    mount,
			}).Debugf("attaching volume to instance")
			err = provider.AttachVolume(volumeName, instanceId, mount)
			if err != nil {
				return nil, http.StatusInternalServerError, errors.New("could not attach volume to instance", err)
			}
			logrus.WithFields(logrus.Fields{
				"instance": instanceId,
				"volume":   volumeName,
				"mount":    mount,
			}).Infof("volume attached")
			return volumeName, http.StatusAccepted, nil
		})
	})
	d.server.Post("/volumes/:volume_name/detach", func(res http.ResponseWriter, req *http.Request, params martini.Params) {
		handle(res, req, func() (interface{}, int, error) {
			volumeName := params["volume_name"]
			provider, err := d.providers.ProviderForVolume(volumeName)
			if err != nil {
				return nil, http.StatusInternalServerError, err
			}
			logrus.WithFields(logrus.Fields{
				"volume": volumeName,
			}).Debugf("detaching volume from any instance")
			err = provider.DetachVolume(volumeName)
			if err != nil {
				return nil, http.StatusInternalServerError, errors.New("could not detach volume from instance", err)
			}
			logrus.WithFields(logrus.Fields{
				"volume": volumeName,
			}).Infof("volume detached")
			return volumeName, http.StatusAccepted, nil
		})
	})

	//info
	d.server.Get("/available_compilers", func(res http.ResponseWriter, req *http.Request) {
		handle(res, req, func() (interface{}, int, error) {
			logrus.Debugf("listing available compilers")
			availableCompilers := sort.StringSlice{}
			for compilerName := range d.compilers {
				availableCompilers = append(availableCompilers, compilerName)
			}
			availableCompilers.Sort()
			logrus.WithFields(logrus.Fields{
				"compilers": availableCompilers,
			}).Infof("compilers")
			return []string(availableCompilers), http.StatusOK, nil
		})
	})
	d.server.Get("/available_providers", func(res http.ResponseWriter, req *http.Request) {
		handle(res, req, func() (interface{}, int, error) {
			logrus.Debugf("listing available providers")
			availableProviders := sort.StringSlice{}
			for compilerName := range d.providers {
				availableProviders = append(availableProviders, compilerName)
			}
			availableProviders.Sort()
			logrus.WithFields(logrus.Fields{
				"providers": availableProviders,
			}).Infof("providers")
			return []string(availableProviders), http.StatusOK, nil
		})
	})
}

func streamOutput(outputFunc func() (string, error), w io.Writer) (err error) {
	defer func() {
		if err != nil {
			w.Write([]byte(err.Error()))
		}
	}()

	//give instance some time to start logs server
	if err := util.Retry(30, time.Millisecond*500, func() error {
		_, err := outputFunc()
		return err
	}); err != nil {
		return err
	}
	linesCounted := -1
	for {
		time.Sleep(100 * time.Millisecond)
		output, err := outputFunc()
		if err != nil {
			return errors.New("could not read output", err)
		}
		logLines := strings.Split(output, "\n")
		for i, _ := range logLines {
			if linesCounted < len(logLines) && linesCounted < i {
				linesCounted = i

				if f, ok := w.(http.Flusher); ok {
					f.Flush()
				} else {
					return errors.New("w is not a flusher", nil)
				}

				_, err = w.Write([]byte(logLines[linesCounted] + "\n"))
				if err != nil {
					return errors.New("writing to connection", err)
				}
			}
		}
		_, err = w.Write([]byte{0}) //ignore errors; close comes from external
		if err != nil {
			return nil
		}
		if len(logLines)-1 == linesCounted {
			time.Sleep(2500 * time.Millisecond)
			continue
		}
	}
}

func respond(res http.ResponseWriter, message interface{}) error {
	switch message.(type) {
	case string:
		messageString := message.(string)
		data := []byte(messageString)
		_, err := res.Write(data)
		if err != nil {
			return errors.New("writing data", err)
		}
		return nil
	case error:
		responseError := message.(error)
		_, err := res.Write([]byte(responseError.Error()))
		if err != nil {
			return errors.New("writing data", err)
		}
		return nil
	}
	data, err := json.Marshal(message)
	if err != nil {
		return errors.New("marshalling message to json", err)
	}
	_, err = res.Write(data)
	if err != nil {
		return errors.New("writing data", err)
	}
	return nil
}<|MERGE_RESOLUTION|>--- conflicted
+++ resolved
@@ -51,11 +51,8 @@
 	vsphere_provider    = "vsphere"
 	virtualbox_provider = "virtualbox"
 	qemu_provider       = "qemu"
-<<<<<<< HEAD
 	photon_provider     = "photon"
-=======
 	xen_provider        = "xen"
->>>>>>> 5af4ef23
 )
 
 func NewUnikDaemon(config config.DaemonConfig) (*UnikDaemon, error) {
@@ -130,7 +127,6 @@
 		break
 	}
 
-<<<<<<< HEAD
 	for _, photonConfig := range config.Providers.Photon {
 		logrus.Infof("Bootstrapping provider %s with config %v", photon_provider, photonConfig)
 		p, err := photon.NewPhotonProvider(photonConfig)
@@ -154,8 +150,6 @@
 		},
 	}
 
-	_compilers[compilers.RUMP_GO_AWS] = &rump.RumpGoCompiler{
-=======
 	for _, xenConfig := range config.Providers.Xen {
 		logrus.Infof("Bootstrapping provider %s with config %v", xen_provider, xenConfig)
 		p, err := xen.NewXenProvider(xenConfig)
@@ -173,7 +167,6 @@
 	}
 
 	_compilers[compilers.RUMP_GO_XEN] = &rump.RumpGoCompiler{
->>>>>>> 5af4ef23
 		RumCompilerBase: rump.RumCompilerBase{
 			DockerImage: "compilers-rump-go-xen",
 			CreateImage: rump.CreateImageXen,
