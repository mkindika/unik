--- conflicted
+++ resolved
@@ -33,14 +33,14 @@
 
 type UnikDaemon struct {
 	server    *martini.ClassicMartini
-	providers providers.Providers `json:"providers"`
+	providers providers.Providers	`json:"providers"`
 	compilers map[string]compilers.Compiler
 }
 
 const (
 	//available providers
-	aws_provider        = "aws"
-	vsphere_provider    = "vsphere"
+	aws_provider = "aws"
+	vsphere_provider = "vsphere"
 	virtualbox_provider = "virtualbox"
 	qemu_provider       = "qemu"
 )
@@ -125,39 +125,21 @@
 		CreateImage: rump.CreateImageQemu,
 	}
 
-<<<<<<< HEAD
 	_compilers[compilers.RUMP_NODEJS_AWS] = &rump.RumpScriptCompiler{
 		DockerImage: "projectunik/compilers-rump-nodejs-xen",
 		CreateImage: rump.CreateImageAws,
-=======
-	_compilers[compilers.RUMP_NODEJS_AWS] = &rump.RumpNodeCompiler{
-		DockerImage:   "projectunik/compilers-rump-nodejs-xen",
-		CreateImage:   rump.CreateImageAws,
->>>>>>> 87905101
 		BootstrapType: rump.BootstrapTypeEC2,
 		RunScriptArgs: "/code/node-wrapper.js",
 	}
-<<<<<<< HEAD
 	_compilers[compilers.RUMP_NODEJS_VIRTUALBOX] = &rump.RumpScriptCompiler{
 		DockerImage: "projectunik/compilers-rump-nodejs-hw",
 		CreateImage: rump.CreateImageVirtualBox,
-=======
-	_compilers[compilers.RUMP_NODEJS_VIRTUALBOX] = &rump.RumpNodeCompiler{
-		DockerImage:   "projectunik/compilers-rump-nodejs-hw",
-		CreateImage:   rump.CreateImageVirtualBox,
->>>>>>> 87905101
 		BootstrapType: rump.BootstrapTypeUDP,
 		RunScriptArgs: "/code/node-wrapper.js",
 	}
-<<<<<<< HEAD
 	_compilers[compilers.RUMP_NODEJS_VMWARE] = &rump.RumpScriptCompiler{
 		DockerImage: "projectunik/compilers-rump-nodejs-hw",
 		CreateImage: rump.CreateImageVmware,
-=======
-	_compilers[compilers.RUMP_NODEJS_VMWARE] = &rump.RumpNodeCompiler{
-		DockerImage:   "projectunik/compilers-rump-nodejs-hw",
-		CreateImage:   rump.CreateImageVmware,
->>>>>>> 87905101
 		BootstrapType: rump.BootstrapTypeUDP,
 		RunScriptArgs: "/code/node-wrapper.js",
 	}
@@ -311,13 +293,13 @@
 				"name":         name,
 				"args":         args,
 				"compiler":     compilerType,
-				"provider":     providerType,
+				"provider":	providerType,
 			}).Debugf("compiling raw image")
 
 			compileParams := types.CompileImageParams{
 				SourcesDir: sourcesDir,
-				Args:       args,
-				MntPoints:  mountPoints,
+				Args: args,
+				MntPoints: mountPoints,
 			}
 
 			rawImage, err := compiler.CompileRawImage(compileParams)
@@ -334,8 +316,8 @@
 
 			stageParams := types.StageImageParams{
 				Name:      name,
-				RawImage:  rawImage,
-				Force:     force,
+				RawImage: rawImage,
+				Force: force,
 				NoCleanup: noCleanup,
 			}
 
@@ -493,12 +475,12 @@
 			}
 
 			params := types.RunInstanceParams{
-				Name:                 runInstanceRequest.InstanceName,
-				ImageId:              runInstanceRequest.ImageName,
+				Name: runInstanceRequest.InstanceName,
+				ImageId: runInstanceRequest.ImageName,
 				MntPointsToVolumeIds: runInstanceRequest.Mounts,
-				Env:                  runInstanceRequest.Env,
-				InstanceMemory:       runInstanceRequest.MemoryMb,
-				NoCleanup:            runInstanceRequest.NoCleanup,
+				Env: runInstanceRequest.Env,
+				InstanceMemory: runInstanceRequest.MemoryMb,
+				NoCleanup: runInstanceRequest.NoCleanup,
 			}
 
 			instance, err := provider.RunInstance(params)
@@ -665,7 +647,7 @@
 			}
 
 			params := types.CreateVolumeParams{
-				Name:      volumeName,
+				Name: volumeName,
 				ImagePath: imagePath,
 				NoCleanup: noCleanup,
 			}
