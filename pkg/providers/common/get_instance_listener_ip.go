package common

import (
	"bytes"
	"github.com/Sirupsen/logrus"
	"github.com/emc-advanced-dev/pkg/errors"
	"net"
	"strings"
	"time"
)

var socket *net.UDPConn

<<<<<<< HEAD
const BROADCAST_PORT = 9876
=======
const BROADCAST_PORT = 9967
>>>>>>> 5cf82663

func GetInstanceListenerIp(dataPrefix string, timeout time.Duration) (string, error) {
	errc := make(chan error)
	go func() {
		<-time.After(timeout)
		errc <- errors.New("getting instance listener ip timed out after "+timeout.String(), nil)
	}()
	logrus.Infof("listening for udp heartbeat...")
	var err error
	//only initialize socket once
	logrus.Debug("ARE WE LISTENING ON THE SOCKET YET?", socket)
	if socket == nil {
		socket, err = net.ListenUDP("udp4", &net.UDPAddr{
			IP:   net.IPv4(0, 0, 0, 0),
			Port: BROADCAST_PORT,
		})
		logrus.Debug("socket was", socket, "err was", err)
		if err != nil {
			return "", errors.New("opening udp socket", err)
		}
	}
	resultc := make(chan string)
	var stopLoop bool
	go func() {
		logrus.Infof("UDP Server listening on %s:%v", "0.0.0.0", BROADCAST_PORT)
		for !stopLoop {
			data := make([]byte, 4096)
			_, remoteAddr, err := socket.ReadFromUDP(data)
			if err != nil {
				errc <- errors.New("reading udp data", err)
				return
			}
			logrus.Infof("received an ip from %s with data: %s", remoteAddr.IP.String(), string(data))
			if strings.Contains(string(data), dataPrefix) {
				data = bytes.Trim(data, "\x00")
				resultc <- strings.Split(string(data), ":")[1]
				return
			}
		}
	}()
	select {
	case result := <-resultc:
		return result, nil
	case err := <-errc:
		stopLoop = true
		return "", err
	}
}<|MERGE_RESOLUTION|>--- conflicted
+++ resolved
@@ -11,11 +11,7 @@
 
 var socket *net.UDPConn
 
-<<<<<<< HEAD
-const BROADCAST_PORT = 9876
-=======
 const BROADCAST_PORT = 9967
->>>>>>> 5cf82663
 
 func GetInstanceListenerIp(dataPrefix string, timeout time.Duration) (string, error) {
 	errc := make(chan error)
