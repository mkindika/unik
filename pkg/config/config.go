package config

type DaemonConfig struct {
	Providers Providers `yaml:"providers"`
	Version   string    `yaml:"version"`
}

type Providers struct {
	Aws        []Aws        `yaml:"aws"`
	Vsphere    []Vsphere    `yaml:"vsphere"`
	Virtualbox []Virtualbox `yaml:"virtualbox"`
	Qemu       []Qemu       `yaml:"qemu"`
<<<<<<< HEAD
	Photon     []Photon     `yaml:"photon"`
=======
	Xen        []Xen        `yaml:"xen"`
>>>>>>> 5af4ef23
}

type Aws struct {
	Name   string `yaml:"name"`
	Region string `yaml:"region"`
	Zone   string `yaml:"zone"`
}

type Vsphere struct {
	Name            string `yaml:"name"`
	VsphereUser     string `yaml:"vsphere_user"`
	VspherePassword string `yaml:"vsphere_password"`
	VsphereURL      string `yaml:"vsphere_url"`
	Datastore       string `yaml:"datastore"`
	Datacenter      string `yaml:"datacenter"`
	NetworkLabel    string `yaml:"network"`
}

type Photon struct {
	Name      string `yaml:"name"`
	PhotonURL string `yaml:"photon_url"`
	ProjectId string `yaml:"project_id"`
}

type Virtualbox struct {
	Name                  string                `yaml:"name"`
	AdapterName           string                `yaml:"adapter_name"`
	VirtualboxAdapterType VirtualboxAdapterType `yaml:"adapter_type"`
}

type Qemu struct {
	Name         string `yaml:"name"`
	NoGraphic    bool   `yaml:"no_graphic"`
	DebuggerPort int    `yaml:"debugger_port"`
}

type Xen struct {
	Name       string `yaml:"name"`
	KernelPath string `yaml:"pv_kernel"`
	XenBridge  string `yaml:"xen_bridge"`
}

type VirtualboxAdapterType string

const (
	BridgedAdapter  = VirtualboxAdapterType("bridged")
	HostOnlyAdapter = VirtualboxAdapterType("host_only")
)

type ClientConfig struct {
	Host string `yaml:"host"`
}<|MERGE_RESOLUTION|>--- conflicted
+++ resolved
@@ -10,11 +10,8 @@
 	Vsphere    []Vsphere    `yaml:"vsphere"`
 	Virtualbox []Virtualbox `yaml:"virtualbox"`
 	Qemu       []Qemu       `yaml:"qemu"`
-<<<<<<< HEAD
 	Photon     []Photon     `yaml:"photon"`
-=======
 	Xen        []Xen        `yaml:"xen"`
->>>>>>> 5af4ef23
 }
 
 type Aws struct {
