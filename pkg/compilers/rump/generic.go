package rump

import (
	"encoding/json"
	"fmt"
	"io/ioutil"
	"os"
	"path"
<<<<<<< HEAD
	unikos "github.com/emc-advanced-dev/unik/pkg/os"
	unikutil "github.com/emc-advanced-dev/unik/pkg/util"
	"os/exec"
	"strings"
=======
	"regexp"

	"github.com/emc-advanced-dev/pkg/errors"

	log "github.com/Sirupsen/logrus"

	"os/exec"
	"strings"

	"github.com/docker/engine-api/client"
	"github.com/docker/engine-api/types"
	"github.com/docker/engine-api/types/container"
	"github.com/docker/engine-api/types/network"
	"github.com/docker/engine-api/types/strslice"
	unikos "github.com/emc-advanced-dev/unik/pkg/os"
	unikutil "github.com/emc-advanced-dev/unik/pkg/util"
	"golang.org/x/net/context"
>>>>>>> e1727ec9
)

func BuildBootableImage(kernel, cmdline string) (string, error) {
	directory, err := ioutil.TempDir(unikutil.UnikTmpDir(), "")
	if err != nil {
		return "", err
	}
	defer os.RemoveAll(directory)
	kernelBaseName := "program.bin"

	if err := unikos.CopyFile(kernel, path.Join(directory, kernelBaseName)); err != nil {
		return "", err
	}

	const contextDir = "/opt/vol/"
	cmds := []string{"-d", contextDir, "-p", kernelBaseName, "-a", cmdline}
	binds := []string{directory + ":" + contextDir, "/dev/:/dev/"}

	if err := execContainer("projectunik/boot-creator", cmds, binds, true, nil); err != nil {
		return "", err
	}

	resultFile, err := ioutil.TempFile(unikutil.UnikTmpDir(), "")
	if err != nil {
		return "", err
	}
	resultFile.Close()

	if err := os.Rename(path.Join(directory, "vol.img"), resultFile.Name()); err != nil {
		return "", err
	}

	return resultFile.Name(), nil
}

<<<<<<< HEAD
=======
func RunContainer(imageName string, cmds, binds []string, privileged bool, envPairs []string) error {
	cli, err := client.NewEnvClient()
	if err != nil {
		return err
	}

	config := &container.Config{
		Image: imageName,
		Cmd:   strslice.StrSlice(cmds),
		Env:   envPairs,
	}
	hostConfig := &container.HostConfig{
		Binds:      binds,
		Privileged: privileged,
	}
	networkingConfig := &network.NetworkingConfig{}
	containerName := ""

	container, err := cli.ContainerCreate(context.Background(), config, hostConfig, networkingConfig, containerName)
	if err != nil {
		log.WithField("err", err).Error("Error creating container")
		return err
	}
	defer cli.ContainerRemove(context.Background(), types.ContainerRemoveOptions{ContainerID: container.ID})

	log.WithFields(log.Fields{"id": container.ID, "cmd": cmds, "binds": binds}).Info("Created container")

	if err := cli.ContainerStart(context.Background(), container.ID); err != nil {
		log.WithField("err", err).Error("ContainerStart")
		return err
	}

	status, err := cli.ContainerWait(context.Background(), container.ID)
	if err != nil {
		return err
	}

	if status != 0 {
		log.WithField("status", status).Error("Container exit status non zero")

		options := types.ContainerLogsOptions{
			ContainerID: container.ID,
			ShowStdout:  true,
			ShowStderr:  true,
			Follow:      true,
			Tail:        "all",
		}
		reader, err := cli.ContainerLogs(context.Background(), options)
		if err != nil {
			log.WithField("err", err).Error("ContainerLogs")
			return err
		}
		defer reader.Close()

		if res, err := ioutil.ReadAll(reader); err == nil {
			log.Error(string(res))
		} else {
			log.WithField("err", err).Warn("failed to get logs")
		}

		return errors.New("Returned non zero status", nil)
	}

	return nil
}

>>>>>>> e1727ec9
func execContainer(imageName string, cmds, binds []string, privileged bool, env map[string]string) error {
	dockerArgs := []string{"run", "--rm"}
	if privileged {
		dockerArgs = append(dockerArgs, "--privileged")
	}
	for _, bind := range binds {
		dockerArgs = append(dockerArgs, "-v", bind)
	}
	for key, val := range env {
		dockerArgs = append(dockerArgs, "-e", fmt.Sprintf("%s=%s", key, val))
	}
	dockerArgs = append(dockerArgs, imageName)
	dockerArgs = append(dockerArgs, cmds...)
	cmd := exec.Command("docker", dockerArgs...)
	unikutil.LogCommand(cmd, true)
	if err := cmd.Run(); err != nil {
		return errors.New("running container "+imageName, err)
	}
	return nil
}

func (r *RumpGoCompiler) runContainer(localFolder string, envPairs []string) error {
	env := make(map[string]string)
	for _, pair := range envPairs {
		split := strings.Split(pair, "=")
		if len(split) != 2 {
			return errors.New(pair+" is invaid string for env pair", nil)
		}
		env[split[0]] = split[1]
	}
	return execContainer(r.DockerImage, nil, []string{fmt.Sprintf("%s:%s", localFolder, "/opt/code")}, false, env)
}

func (r *RumpGoCompiler) runAndBake(localFolder string, envPairs []string) error {
	if err := r.runContainer(localFolder, envPairs); err != nil {
		return err
	}
	// now we should program compiled in local folder. next step is to bake
	progFile := path.Join(localFolder, "program")

	if !unikos.IsExists(progFile) {
		return errors.New("No program found - compilation failed", nil)
	}

	return execContainer(r.BakeImageName, nil, []string{fmt.Sprintf("%s:%s", localFolder, "/opt/code")}, false, nil)
}

func setRumpCmdLine(c rumpConfig, prog string, argv []string) rumpConfig {

	if argv == nil {
		argv = []string{}
	}

	pipe := "|"

	stub := commandLine{Bin: "stub",
		Argv: []string{},
	}
	progrc := commandLine{Bin: "program",
		Argv:    argv,
		Runmode: &pipe,
	}
	logger := commandLine{Bin: "logger",
		Argv: []string{},
	}

	c.Rc = append(c.Rc, stub, progrc, logger)
	return c
}

var netRegEx = regexp.MustCompile("net[1-9]")

// rump special json
func toRumpJson(c rumpConfig) (string, error) {

	blk := c.Blk
	c.Blk = nil

	jsonConfig, err := json.Marshal(c)
	if err != nil {
		return "", err
	}

	blks := ""
	for _, b := range blk {

		blkjson, err := json.Marshal(b)
		if err != nil {
			return "", err
		}
		blks += fmt.Sprintf("\"blk\": %s,", string(blkjson))
	}
	var jsonString string
	if len(blks) > 0 {

		jsonString = string(jsonConfig[:len(jsonConfig)-1]) + "," + blks[:len(blks)-1] + "}"

	} else {
		jsonString = string(jsonConfig)
	}

	jsonString = netRegEx.ReplaceAllString(jsonString, "net")

	return jsonString, nil

}<|MERGE_RESOLUTION|>--- conflicted
+++ resolved
@@ -6,20 +6,8 @@
 	"io/ioutil"
 	"os"
 	"path"
-<<<<<<< HEAD
-	unikos "github.com/emc-advanced-dev/unik/pkg/os"
-	unikutil "github.com/emc-advanced-dev/unik/pkg/util"
-	"os/exec"
-	"strings"
-=======
-	"regexp"
-
-	"github.com/emc-advanced-dev/pkg/errors"
 
 	log "github.com/Sirupsen/logrus"
-
-	"os/exec"
-	"strings"
 
 	"github.com/docker/engine-api/client"
 	"github.com/docker/engine-api/types"
@@ -28,8 +16,6 @@
 	"github.com/docker/engine-api/types/strslice"
 	unikos "github.com/emc-advanced-dev/unik/pkg/os"
 	unikutil "github.com/emc-advanced-dev/unik/pkg/util"
-	"golang.org/x/net/context"
->>>>>>> e1727ec9
 )
 
 func BuildBootableImage(kernel, cmdline string) (string, error) {
@@ -65,75 +51,6 @@
 	return resultFile.Name(), nil
 }
 
-<<<<<<< HEAD
-=======
-func RunContainer(imageName string, cmds, binds []string, privileged bool, envPairs []string) error {
-	cli, err := client.NewEnvClient()
-	if err != nil {
-		return err
-	}
-
-	config := &container.Config{
-		Image: imageName,
-		Cmd:   strslice.StrSlice(cmds),
-		Env:   envPairs,
-	}
-	hostConfig := &container.HostConfig{
-		Binds:      binds,
-		Privileged: privileged,
-	}
-	networkingConfig := &network.NetworkingConfig{}
-	containerName := ""
-
-	container, err := cli.ContainerCreate(context.Background(), config, hostConfig, networkingConfig, containerName)
-	if err != nil {
-		log.WithField("err", err).Error("Error creating container")
-		return err
-	}
-	defer cli.ContainerRemove(context.Background(), types.ContainerRemoveOptions{ContainerID: container.ID})
-
-	log.WithFields(log.Fields{"id": container.ID, "cmd": cmds, "binds": binds}).Info("Created container")
-
-	if err := cli.ContainerStart(context.Background(), container.ID); err != nil {
-		log.WithField("err", err).Error("ContainerStart")
-		return err
-	}
-
-	status, err := cli.ContainerWait(context.Background(), container.ID)
-	if err != nil {
-		return err
-	}
-
-	if status != 0 {
-		log.WithField("status", status).Error("Container exit status non zero")
-
-		options := types.ContainerLogsOptions{
-			ContainerID: container.ID,
-			ShowStdout:  true,
-			ShowStderr:  true,
-			Follow:      true,
-			Tail:        "all",
-		}
-		reader, err := cli.ContainerLogs(context.Background(), options)
-		if err != nil {
-			log.WithField("err", err).Error("ContainerLogs")
-			return err
-		}
-		defer reader.Close()
-
-		if res, err := ioutil.ReadAll(reader); err == nil {
-			log.Error(string(res))
-		} else {
-			log.WithField("err", err).Warn("failed to get logs")
-		}
-
-		return errors.New("Returned non zero status", nil)
-	}
-
-	return nil
-}
-
->>>>>>> e1727ec9
 func execContainer(imageName string, cmds, binds []string, privileged bool, env map[string]string) error {
 	dockerArgs := []string{"run", "--rm"}
 	if privileged {
