--- conflicted
+++ resolved
@@ -24,21 +24,6 @@
 	Cloner string `json:"cloner,omitempty"`
 }
 
-<<<<<<< HEAD
-type rumpConfig struct {
-	Cmdline string `json:"cmdline"`
-	Net     *net   `json:"net,omitempty"`
-	Blk     []blk  `json:"blk,omitempty"`
-	Env	[]string `json:"env,omitempty"`
-}
-
-type multinetRumpConfig struct {
-	Cmdline string `json:"cmdline"`
-	Net1    *net   `json:"net1,omitempty"`
-	Net2    *net   `json:"net2,omitempty"`
-	Blk     []blk  `json:"blk,omitempty"`
-	Env	map[string]string `json:"env,omitempty"`
-=======
 type commandLine struct {
 	Bin     string   `json:"bin"`
 	Argv    []string `json:"argv"`
@@ -50,5 +35,4 @@
 	Net  *net          `json:"net,omitempty"`
 	Net1 *net          `json:"net1,omitempty"`
 	Blk  []blk         `json:"blk,omitempty"`
->>>>>>> e1727ec9
 }