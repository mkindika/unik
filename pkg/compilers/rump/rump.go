--- conflicted
+++ resolved
@@ -2,22 +2,15 @@
 
 import (
 	"encoding/json"
+	"github.com/emc-advanced-dev/unik/pkg/types"
 	"fmt"
-	"io/ioutil"
-	"os"
 	"path"
-	"path/filepath"
-
 	"github.com/Sirupsen/logrus"
 	"github.com/emc-advanced-dev/pkg/errors"
-<<<<<<< HEAD
 	"os"
 	"path/filepath"
 	"io/ioutil"
 	"regexp"
-=======
-	"github.com/emc-advanced-dev/unik/pkg/types"
->>>>>>> e1727ec9
 )
 
 // uses rump docker conter container
@@ -25,14 +18,8 @@
 // we need to take the program bin and combine with json config produce an image
 
 type RumpGoCompiler struct {
-<<<<<<< HEAD
 	DockerImage string
 	CreateImage func(kernel, args string, mntPoints, bakedEnv []string) (*types.RawImage, error)
-=======
-	DockerImage   string
-	BakeImageName string
-	CreateImage   func(kernel, args string, mntPoints []string) (*types.RawImage, error)
->>>>>>> e1727ec9
 }
 
 func (r *RumpGoCompiler) CompileRawImage(params types.CompileImageParams) (*types.RawImage, error) {
@@ -55,17 +42,8 @@
 		fmt.Sprintf("ROOT_PATH=%s", g.ImportPath),
 	}
 
-	// should we use the baker stubs?
-	if r.BakeImageName != "" {
-
-		if err := r.runAndBake(sourcesDir, containerEnv); err != nil {
-			return nil, err
-		}
-	} else {
-
-		if err := r.runContainer(sourcesDir, containerEnv); err != nil {
-			return nil, err
-		}
+	if err := r.runContainer(sourcesDir, containerEnv); err != nil {
+		return nil, err
 	}
 
 	// now we should program.bin
@@ -78,7 +56,6 @@
 	return img, nil
 }
 
-<<<<<<< HEAD
 // rump special json
 func ToRumpJson(c rumpConfig) (string, error) {
 
@@ -107,21 +84,6 @@
 	} else {
 		jsonString = string(jsonConfig)
 	}
-
-	r, err := regexp.Compile("\"env\":\\{(.*?)\\}")
-	if err != nil {
-		return "", err
-	}
-	jsonString = string(r.ReplaceAllString(jsonString, "$1"))
-
-	r, err = regexp.Compile("env[0-9]")
-	if err != nil {
-		return "", err
-	}
-	jsonString = string(r.ReplaceAllString(jsonString, "env"))
-
-	logrus.Debugf("writing rump json config: %s", jsonString)
-
 
 	return jsonString, nil
 
@@ -159,16 +121,14 @@
 
 }
 
-=======
->>>>>>> e1727ec9
 type godeps struct {
-	ImportPath   string   `json:"ImportPath"`
-	GoVersion    string   `json:"GoVersion"`
-	GodepVersion string   `json:"GodepVersion"`
-	Packages     []string `json:"Packages"`
-	Deps         []struct {
+	ImportPath string `json:"ImportPath"`
+	GoVersion string `json:"GoVersion"`
+	GodepVersion string `json:"GodepVersion"`
+	Packages []string `json:"Packages"`
+	Deps []struct {
 		ImportPath string `json:"ImportPath"`
-		Rev        string `json:"Rev"`
-		Comment    string `json:"Comment,omitempty"`
+		Rev string `json:"Rev"`
+		Comment string `json:"Comment,omitempty"`
 	} `json:"Deps"`
 }