--- conflicted
+++ resolved
@@ -13,17 +13,13 @@
 func CreateImageVirtualBox(kernel string, args string, mntPoints, bakedEnv []string) (*types.RawImage, error) {
 
 	// create rump config
-<<<<<<< HEAD
-	var c multinetRumpConfig
+	var c rumpConfig
 	if bakedEnv != nil {
 		c.Env = make(map[string]string)
 		for i, env := range bakedEnv {
 			c.Env[fmt.Sprintf("env%v", i)] = env
 		}
 	}
-=======
-	var c rumpConfig
->>>>>>> e1727ec9
 
 	if args == "" {
 		c = setRumpCmdLine(c, "program.bin", nil)
@@ -68,24 +64,6 @@
 		return nil, err
 	}
 
-	r, err := regexp.Compile("net[0-9]")
-	if err != nil {
-		return nil, err
-	}
-	cmdline = string(r.ReplaceAllString(cmdline, "net"))
-
-	r, err = regexp.Compile("\"env\":\\{(.*?)\\}")
-	if err != nil {
-		return nil, err
-	}
-	cmdline = string(r.ReplaceAllString(cmdline, "$1"))
-
-	r, err = regexp.Compile("env[0-9]")
-	if err != nil {
-		return nil, err
-	}
-	cmdline = string(r.ReplaceAllString(cmdline, "env"))
-
 	logrus.Debugf("writing rump json config: %s", cmdline)
 
 	imgFile, err := BuildBootableImage(kernel, cmdline)
