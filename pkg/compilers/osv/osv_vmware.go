package osv

import (
	"github.com/emc-advanced-dev/pkg/errors"
	"github.com/emc-advanced-dev/unik/pkg/types"
)

<<<<<<< HEAD
type OsvVmwareCompiler struct{}
=======
type OsvVmwareCompiler struct {
	OSvCompilerBase
}
>>>>>>> bd4374cf

const OSV_VMWARE_MEMORY = 512

func (osvCompiler *OsvVmwareCompiler) CompileRawImage(params types.CompileImageParams) (_ *types.RawImage, err error) {
	resultFile, err := osvCompiler.CreateImage(params, false)
	if err != nil {
		return nil, errors.New("failed to compile raw osv image", err)
	}
	return &types.RawImage{
		LocalImagePath: resultFile,
		StageSpec: types.StageSpec{
			ImageFormat: types.ImageFormat_QCOW2,
		},
		RunSpec: types.RunSpec{
			DeviceMappings: []types.DeviceMapping{
				types.DeviceMapping{MountPoint: "/", DeviceName: "/dev/sda1"},
			},
			StorageDriver:         types.StorageDriver_IDE,
			VsphereNetworkType:    types.VsphereNetworkType_VMXNET3,
			DefaultInstanceMemory: OSV_VMWARE_MEMORY,
		},
	}, nil
}<|MERGE_RESOLUTION|>--- conflicted
+++ resolved
@@ -5,13 +5,9 @@
 	"github.com/emc-advanced-dev/unik/pkg/types"
 )
 
-<<<<<<< HEAD
-type OsvVmwareCompiler struct{}
-=======
 type OsvVmwareCompiler struct {
 	OSvCompilerBase
 }
->>>>>>> bd4374cf
 
 const OSV_VMWARE_MEMORY = 512
 
