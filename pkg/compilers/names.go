package compilers

const (
	Rump = "rump"
	//available compilers
	RUMP_GO_AWS        = "rump-go-aws"
	RUMP_GO_VIRTUALBOX = "rump-go-virtualbox"
	RUMP_GO_VMWARE     = "rump-go-vmware"
	RUMP_GO_QEMU       = "rump-go-qemu"

	RUMP_NODEJS_AWS        = "rump-nodejs-aws"
	RUMP_NODEJS_VIRTUALBOX = "rump-nodejs-virtualbox"
	RUMP_NODEJS_VMWARE     = "rump-nodejs-vmware"

<<<<<<< HEAD
	RUMP_PYTHON_VIRTUALBOX = "rump-python-virtualbox"

	OSV_JAVA_AWS = "osv-java-aws"
=======
	OSV_JAVA_AWS        = "osv-java-aws"
>>>>>>> 87905101
	OSV_JAVA_VIRTUALBOX = "osv-java-virtualbox"
	OSV_JAVA_VMAWRE     = "osv-java-vmware"
)<|MERGE_RESOLUTION|>--- conflicted
+++ resolved
@@ -3,22 +3,18 @@
 const (
 	Rump = "rump"
 	//available compilers
-	RUMP_GO_AWS        = "rump-go-aws"
+	RUMP_GO_AWS = "rump-go-aws"
 	RUMP_GO_VIRTUALBOX = "rump-go-virtualbox"
-	RUMP_GO_VMWARE     = "rump-go-vmware"
+	RUMP_GO_VMWARE = "rump-go-vmware"
 	RUMP_GO_QEMU       = "rump-go-qemu"
 
-	RUMP_NODEJS_AWS        = "rump-nodejs-aws"
+	RUMP_NODEJS_AWS = "rump-nodejs-aws"
 	RUMP_NODEJS_VIRTUALBOX = "rump-nodejs-virtualbox"
-	RUMP_NODEJS_VMWARE     = "rump-nodejs-vmware"
+	RUMP_NODEJS_VMWARE = "rump-nodejs-vmware"
 
-<<<<<<< HEAD
 	RUMP_PYTHON_VIRTUALBOX = "rump-python-virtualbox"
 
 	OSV_JAVA_AWS = "osv-java-aws"
-=======
-	OSV_JAVA_AWS        = "osv-java-aws"
->>>>>>> 87905101
 	OSV_JAVA_VIRTUALBOX = "osv-java-virtualbox"
-	OSV_JAVA_VMAWRE     = "osv-java-vmware"
+	OSV_JAVA_VMAWRE = "osv-java-vmware"
 )